# Jinni Project - Detailed Design

This document outlines the detailed design for the components of the Jinni project, expanding on the high-level plan in `PLAN.md`.

## 1. Introduction

This document details the internal design of the `jinni` MCP Server, `jinni` CLI, Core Logic Module, and Configuration System.

## 2. Core Logic Module Design

*(Based on `dev-reference/prototype.py` and `PLAN.md`)*

*   **File Discovery:**
    *   Utilizes `os.walk(topdown=True)` for recursive traversal starting from one or more target paths provided by the user.
    *   Symbolic links encountered during traversal will be **skipped**.
   *   **Filtering (Dynamic Rule Application):**
       *   Determines the `walk_target_path` (explicit target directory or project root). This path serves as the root for rule discovery and path matching.
       *   Determines the `output_rel_root` (explicit project root or common ancestor) for final output path relativity.
       *   For each directory visited during `os.walk` starting from `walk_target_path`:
           *   If overrides are active (CLI `--overrides` or MCP `rules`): Uses a pre-compiled `PathSpec` based exclusively on the provided override rules. Path matching is relative to `walk_target_path`.
           *   If no overrides: Finds relevant `.contextfiles` from `walk_target_path` down to the current directory, loads rules, combines with defaults, and compiles a `PathSpec` specific to that directory's context. Path matching is relative to `walk_target_path`.
       *   Applies the active `PathSpec` to filter files and prune subdirectories.
       *   **Explicit Target Inclusion:** Explicitly provided file targets bypass rule checks (but not binary/size checks). Explicitly provided directory targets become the `walk_target_path` (root for rule discovery/matching).
       *   Handles `list_only` flag.
*   **File Reading:**
    *   Attempts multiple encodings (UTF-8, Latin-1, CP1252).
    *   Handles file read errors gracefully (permissions, non-existent files).
*   **Output Formatting:**
    *   Concatenates file content.
    *   Prepends a path header (e.g., ````path=src/app.py`) for each file unless `list_only` is true. Content is enclosed in triple backticks.
<<<<<<< HEAD
    *   Uses a blank line as a separator between file entries when not `list_only`. (This separator is still used by `core_logic.py` to join file blocks from `file_processor.py`)
=======
    *   When not `list_only`, file entries are separated by a blank line.
>>>>>>> 41f2d318
*   **Large Context Handling:**
    *   Implement a configurable total content size limit (default: 100MB, configurable via `JINNI_MAX_SIZE_MB` env var). Accumulate file sizes during traversal. If the limit is exceeded, **abort** processing and return/print an explanatory error message (e.g., "Error: Total content size exceeds limit of 100MB").

## 3. Configuration System (`.contextfiles` & Overrides) Design

*   **Core Principle:** Files and directories are filtered based on `.gitignore`-style rules. Files are included by default, but filtered by built-in defaults and custom rules. The effective rules are determined dynamically during traversal.
*   **Implementation Library:** `pathspec` (using `'gitwildmatch'` syntax).
*   **File Format:**
    *   Plain text file named `.contextfiles`.
    *   One pattern per line.
    *   Encoding: UTF-8.
*   **Rule Syntax (`gitwildmatch`):**
    *   Follows standard `.gitignore` syntax rules. See `pathspec` documentation and `.gitignore` documentation for full details.
    *   Lines starting with `#` are comments.
    *   Empty lines or lines with only whitespace are ignored.
    *   Patterns specify files/directories to match. By default, matching an item includes it, unless the pattern starts with `!`.
    *   Patterns starting with `!` denote an **exclusion** rule (these files/dirs should be skipped, even if matched by an inclusion pattern).
    *   Patterns are matched against the path relative to the **target directory** being processed (or the project root if no specific target is given).
    *   A leading `/` anchors the pattern to the directory containing the `.contextfiles`.
    *   A trailing `/` indicates the pattern applies only to directories.
    *   `**` matches zero or more directories (recursive wildcard).
    *   Example `.contextfiles` (Inclusion-focused):
        ```
        # Include all Python files in the src directory and subdirectories
        src/**/*.py

        # Include all Markdown files anywhere
        *.md

        # Exclude temporary files anywhere, even if they are .py or .md
        !*.tmp

        # Include the specific config file at the root of this context
        /config.yaml

        # Exclude the entire build directory relative to this file
        build/
        ```
*   **Rule Loading & Compilation (`config_system.py`):**
    *   Provides helper functions:
        *   `load_rules_from_file(path)`: Reads lines from a `.contextfile` or override file.
        *   `compile_spec_from_rules(rules_list)`: Compiles a list of rule strings into a `pathspec.PathSpec` object.
    *   Defines `DEFAULT_RULES` (common excludes like `.git/`, `node_modules/`, etc.).
*   **Rule Application Logic (`context_walker.py`):**
    1.  **Determine Target Root:** The `walk_target_path` (explicit target directory or project root) is established as the root for rule discovery and path matching.
    2.  **Override Check:** Determines if override rules are provided (CLI `--overrides <file>` or MCP `rules` argument).
    3.  **Dynamic Spec Generation (During `os.walk`):**
        *   **If Overrides Active:** Uses a single `PathSpec` compiled exclusively from the provided `override_rules`. All `.contextfiles` and built-in default rules are ignored.
        *   **If No Overrides:** For each directory visited:
            *   Finds all `.contextfiles` starting from `walk_target_path` down to the current directory.
            *   Loads rules from these files.
            *   Combines rules: `DEFAULT_RULES + rules_from_all_found_contextfiles` (respecting order: target root rules first, current dir rules last).
            *   Compiles a new `PathSpec` object specific to this directory's context.
    4.  **Filtering Decision:**
        *   The active `PathSpec` for the current directory is used to match files and subdirectories.
        *   The path used for matching is calculated **relative to `walk_target_path`**.
        *   Standard `pathspec` matching applies (last matching pattern wins, `!` negates). If no user-defined pattern matches, the item is included unless it matches a built-in default exclusion. If no pattern matches at all, it's included.
    5.  **Explicit Target Inclusion:** Explicitly provided file targets bypass rule checks (but not binary/size checks). Explicitly provided directory targets become the `walk_target_path`.
    6.  **Directory Pruning:** During `os.walk` (`topdown=True`), subdirectories are checked against the active `PathSpec` (using the path relative to `walk_target_path`). If a subdirectory doesn't match (is excluded) and wasn't an explicit target, it's removed from `dirnames` to prevent traversal.
    7.  **Output Path Relativity:** Final output paths (in headers or list mode) are always calculated relative to the original `output_rel_root` determined in `core_logic.py`.

## 4. `jinni` MCP Server Design

*   **Server Name:** `jinni` (Update from `codedump` in `prototype.py`).
*   **Transport:** Stdio.
*   **Library:** `mcp.server.fastmcp`.
*   **Tool: `read_context`**
    *   **Description:** Generates a concatenated view of relevant code files from a specified directory, applying filtering rules from defaults, `.contextfiles`, and optional inline rules.
    *   **Input Schema:**
        *   `project_root` (string, required): The absolute path to the project root directory. Rule discovery and output paths are relative to this root.
        *   `targets` (JSON array of strings, **required**): Specifies the file(s)/director(y/ies) within `project_root` to process. Must be a JSON array of string paths (e.g., `["path/to/file1", "path/to/dir2"]`). Paths can be absolute or relative to CWD. If an empty list `[]` is provided, the entire `project_root` is processed. All target paths must resolve to locations inside `project_root`.
        *   `rules` (JSON array of strings, **required**): A list of inline filtering rules (using `.gitignore`-style syntax, e.g., `["src/**/*.py", "!*.tmp"]`). Provide an empty list `[]` if no specific rules are needed (uses built-in defaults). If non-empty, these rules are used exclusively, ignoring built-in defaults and `.contextfiles`.
        *   `list_only` (boolean, optional, default: false): Only list file paths.
        *   `size_limit_mb` (integer, optional): Override context size limit.
        *   `debug_explain` (boolean, optional, default: false): Enable debug logging on server stderr.
    *   **Output:** String containing concatenated content or file list.
    *   **Error Handling:** Returns standard MCP errors for invalid input or internal failures.
*   **Capabilities:** Reports `tools` capability.

## 5. `jinni` CLI Design

*   **Command:** `jinni`
*   **Arguments:**
    *   `paths` (optional, positional, zero or more): Target directory or file paths to process. Defaults to `['.']` if none provided.
    *   `--root <DIR>` / `-r <DIR>` (optional): Specify the project root directory. This primarily affects the base for calculating relative output paths. If omitted, the root is inferred from the common ancestor of the `<PATH...>` arguments. Rule discovery and matching are relative to the target path(s).
    *   `--output <file>` / `-o <file>` (optional): Write output to a file instead of stdout.
    *   `--list-only` / `-l` (optional): Only list file paths found.
    *   `--overrides <file>` (optional): Specify an overrides file. If provided, rules from this file are used exclusively, ignoring built-in defaults and all `.contextfiles`.
    *   `--size-limit-mb <int>` / `-s <int>` (optional): Override context size limit.
    *   `--debug-explain` (optional): Enable detailed debug logging to stderr and `jinni_debug.log`.
    *   `--no-copy` (optional): Prevent automatically copying output content to the clipboard when printing to stdout (default is to copy).
*   **Output:** Prints concatenated content or file list to stdout or specified output file.
*   **Error Handling:** Prints user-friendly error messages to stderr.

## 6. Data Flow / Interaction

*   Both the `jinni` MCP Server (`read_context` tool) and the `jinni` CLI utilize the `core_logic.read_context` function.
*   The `core_logic.read_context` function handles target validation, determines the `output_rel_root` for output paths, and determines the initial `walk_target_path`(s).
*   It calls `context_walker.walk_and_process` for each target directory.
*   `context_walker.walk_and_process` manages the directory traversal (`os.walk`), determines if overrides are active, discovers `.contextfiles` relative to the `walk_target_path`, compiles the `PathSpec`, and applies it to filter files/directories using paths relative to `walk_target_path`. It calls `file_processor.process_file` for included files.<|MERGE_RESOLUTION|>--- conflicted
+++ resolved
@@ -28,11 +28,7 @@
 *   **Output Formatting:**
     *   Concatenates file content.
     *   Prepends a path header (e.g., ````path=src/app.py`) for each file unless `list_only` is true. Content is enclosed in triple backticks.
-<<<<<<< HEAD
-    *   Uses a blank line as a separator between file entries when not `list_only`. (This separator is still used by `core_logic.py` to join file blocks from `file_processor.py`)
-=======
     *   When not `list_only`, file entries are separated by a blank line.
->>>>>>> 41f2d318
 *   **Large Context Handling:**
     *   Implement a configurable total content size limit (default: 100MB, configurable via `JINNI_MAX_SIZE_MB` env var). Accumulate file sizes during traversal. If the limit is exceeded, **abort** processing and return/print an explanatory error message (e.g., "Error: Total content size exceeds limit of 100MB").
 
